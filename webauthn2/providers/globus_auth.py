--- conflicted
+++ resolved
@@ -212,13 +212,8 @@
                     if self.payload.get('dependent_tokens') == None:
                         self.payload['dependent_tokens'] = dict()
                     self.payload['dependent_tokens'] = token_response
-<<<<<<< HEAD
-            except globus_sdk.exc.GlobusAPIError as ex:
+            except globus_sdk.AuthAPIError as ex:
                 deriva_debug("WARNING: dependent token request returned {ex}".format(ex=ex))
-=======
-            except globus_sdk.AuthAPIError as ex:
-                web.debug("WARNING: dependent token request returned {ex}".format(ex=ex))
->>>>>>> 4369ab20
         else:
             deriva_debug("WARNING: No globus_sdk installed; skipping dependent token request. This means no group info and an empty wallet for sessions authenticated by bearer token.")
     
