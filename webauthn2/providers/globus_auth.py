
# 
# Copyright 2010-2012 University of Southern California
# 
# Licensed under the Apache License, Version 2.0 (the "License");
# you may not use this file except in compliance with the License.
# You may obtain a copy of the License at
# 
#    http://www.apache.org/licenses/LICENSE-2.0
# 
# Unless required by applicable law or agreed to in writing, software
# distributed under the License is distributed on an "AS IS" BASIS,
# WITHOUT WARRANTIES OR CONDITIONS OF ANY KIND, either express or implied.
# See the License for the specific language governing permissions and
# limitations under the License.
#
"""
Globus flavor of OAuth2. They require HTTP Basic authentication for token requests, and also provide group management.
"""

from providers import *
from webauthn2.util import *
from webauthn2.providers import database
import oauth2
import base64
import urllib2
import urllib
import urlparse
import json

import web

USE_GLOBUS_SDK = False
try:
    import globus_sdk
    USE_GLOBUS_SDK = True
except:
    pass

__all__ = [
    'GlobusAuthClientProvider',
    'config_built_ins'
    ]


class GlobusAuth (database.DatabaseConnection2):

    # this is the storage format version, not the software version
    major = 2
    minor = 0

    def __init__(self, config):
        database.DatabaseConnection2.__init__(self, config)

class GlobusAuthLogin(oauth2.OAuth2Login):

    def login(self, manager, context, db, **kwargs):
        user_id = oauth2.OAuth2Login.login(self, manager, context, db, **kwargs)
        other_tokens = self.payload.get('other_tokens')
        dependent_tokens = self.payload.get('dependent_tokens')
        dependent_tokens_source = self.payload.get('dependent_tokens_source')
        group_token = None
        context.globus_identities = set()
        context.globus_identities.add(user_id)
        identity_set = self.userinfo.get('identities_set')

        issuer = self.userinfo.get('iss')
        context.client[IDENTITIES] = []
        if identity_set != None:
            for id in identity_set:
                full_id = issuer + '/' + id
                context.globus_identities.add(KeyedDict({ID : full_id}))
                context.client[IDENTITIES].append(full_id)

<<<<<<< HEAD
        for token in other_tokens:
            scope = token.get('scope')
            if scope is not None:
                self.add_to_wallet(context, scope, issuer, token)
            if scope == "urn:globus:auth:scope:nexus.api.globus.org:groups":
                group_token = token
=======
        if other_tokens != None:
            for token in other_tokens:
                self.add_to_wallet(context, issuer, token)
                if self.token_has_scope(token, "urn:globus:auth:scope:nexus.api.globus.org:groups"):
                    group_token = token                        

        if dependent_tokens != None:
            for token in dependent_tokens:
                self.add_to_wallet(context, issuer, token)
                if group_token == None and self.token_has_scope(token, "urn:globus:auth:scope:nexus.api.globus.org:groups"):
                    group_token = token                        
                    
>>>>>>> 5e229787
        #web.debug("wallet: " + str(context.wallet))
        if group_token != None:
            accepted_roles = ['admin', 'manager', 'member']
            group_args = {
                'include_identity_set_properties' : 'true',
                'my_roles' : ','.join(accepted_roles),
                'my_statuses' : 'active',
                'for_all_identities' : 'true'
            }
            group_base = self.provider.cfg.get('globus_auth_group_endpoint')

            if group_base == None:
                group_base = "https://nexus.api.globusonline.org/groups"
            urltuple = urlparse.urlsplit(group_base)
            token_request = urllib2.Request(urlparse.urlunsplit([urltuple[0], urltuple[1], urltuple[2], urllib.urlencode(group_args), None]))
            token_request.add_header('Authorization', 'Bearer ' + group_token.get('access_token'))
            u = self.open_url(token_request, "getting groups", False)
            groups = simplejson.load(u)
            u.close()
#            web.debug("groups: " + str(groups))
            context.globus_groups = set()
            for g in groups:
                group = KeyedDict({ID : issuer + "/" + g["id"],
                                   DISPLAY_NAME : g.get('name')})
                if g["my_status"] == "active":
                    context.globus_groups.add(group)
                else:
                    idprops = g.get("identity_set_properties")
                    if idprops != None:
                        for props in idprops.values():
                            if props.get("role") in accepted_roles and props.get("status") == "active":
                                context.globus_groups.add(group)
                                break
        self.provider.manage.update_last_login(manager, context, context.client[ID], db)
        self.provider.manage.update_last_group_update(manager, context, context.client[ID], db)
        return context.client

    def add_extra_token_request_headers(self, token_request):
        client_id = self.provider.cfg.get('client_id')
        client_secret = self.provider.cfg.get('client_secret')
        basic_auth_token = base64.b64encode(client_id + ':' + client_secret)
        token_request.add_header('Authorization', 'Basic ' + basic_auth_token)

    def make_userinfo_request(self, endpoint, access_token):
        req = urllib2.Request(endpoint)
        req.add_data(urllib.urlencode({'token' : access_token, 'include' : 'identities_set'}))
        self.add_extra_token_request_headers(req)
        return req

    def payload_from_bearer_token(self, bearer_token, context, db):
        oauth2.OAuth2Login.payload_from_bearer_token(self, bearer_token, context, db)
        if USE_GLOBUS_SDK:
            client = globus_sdk.ConfidentialAppAuthClient(self.provider.cfg.get('client_id'), self.provider.cfg.get('client_secret'))            
            # attempt to get dependent tokens
            try:
                introspect_response = client.oauth2_token_introspect(bearer_token)
                token_response = client.oauth2_get_dependent_tokens(bearer_token).data
                if token_response != None and len(token_response) > 0:
                    self.payload['dependent_tokens_source'] = client.base_url
                    if self.payload['dependent_tokens_source'].endswith('/'):
                        self.payload['dependent_tokens_source'] = self.payload['dependent_tokens_source'][:-1]
                    if self.payload.get('dependent_tokens') == None:
                        self.payload['dependent_tokens'] = dict()
                    self.payload['dependent_tokens'] = token_response
            except globus_sdk.exc.AuthAPIError, ex:
                web.debug("WARNING: dependent token request returned {ex}".format(ex=ex))
        else:
            web.debug("WARNING: No globus_sdk installed; skipping dependent token request. This means no group info and an empty wallet for sessions authenticated by bearer token.")
    
# Sometimes Globus whitelist entries will have typos in the URLs ("//" instead of "/" is very common),
# and it can take a long time to get those fixed.

    def my_uri(self):
        override_uri = self.provider.cfg.get('globus_auth_override_full_redirect_uri')
        if override_uri is not None and override_uri != '':
            return override_uri
        else:
            return oauth2.OAuth2Login.my_uri(self)


class GlobusAuthClientProvider (oauth2.OAuth2ClientProvider):

    key = 'globus_auth'

    def __init__(self, config, 
                 Login=GlobusAuthLogin,
                 Search=database.DatabaseClientSearch,
                 Manage=oauth2.OAuth2ClientManage,
                 Passwd=None):
        oauth2.OAuth2ClientProvider.__init__(self, config, Login, Search, Manage, Passwd)


class GlobusAuthPreauthProvider (oauth2.OAuth2PreauthProvider):

    key = 'globus_auth'

# Sometimes Globus whitelist entries will have typos in the URLs ("//" instead of "/" is very common),
# and it can take a long time to get those fixed.

    def make_relative_uri(self, relative_uri):
        override_uri = self.cfg.get('globus_auth_override_full_redirect_uri')
        if override_uri is not None and override_uri != '':
            return override_uri
        else:
            return oauth2.OAuth2PreauthProvider.make_relative_uri(self, relative_uri)

class GlobusAuthAttributeClient (AttributeClient):

    def __init__(self, provider):
        AttributeClient.__init__(self, provider)

    def set_msg_context(self, manager, context, db=None):
        if hasattr(context, 'globus_groups'):
            context.attributes.update(group for group in context.globus_groups)
        context.attributes.update(identity for identity in context.globus_identities)

class GlobusAuthAttributeProvider (database.DatabaseAttributeProvider):
    """
    Globus groups and multiple identities
    """

    key = 'globus_auth'

    def __init__(self, config):
        database.DatabaseAttributeProvider.__init__(self, config)
        self.client = GlobusAuthAttributeClient(self)

class GlobusAuthSessionStateProvider(oauth2.OAuth2SessionStateProvider):
    """
    OAuth2 session state plus Globus logout
    """

    key = 'globus_auth'

    def terminate(self, manager, context, db=None, preferred_final_url=None):
        globus_args = ['client_id', 'redirect_name']
        oauth2.OAuth2SessionStateProvider.terminate(self, manager, context, db)
        logout_base = self.cfg.get('revocation_endpoint')
        if logout_base == None:
            raise oauth2.OAuth2ConfigurationError("No revocation endpoint configured")
        rest_args = web.input()
        args=dict()
        for key in globus_args:
            val=rest_args.get('logout_' + key)
            if val == None:
                val = self.cfg.get(self.key + '_logout_' + key)
            if val != None:
                args[key] = val
        if preferred_final_url != None:
            args['redirect_uri'] = preferred_final_url
        globus_logout_url = logout_base + "?" + urllib.urlencode(args)
        retval = dict()
        retval[LOGOUT_URL] = globus_logout_url
        return retval<|MERGE_RESOLUTION|>--- conflicted
+++ resolved
@@ -72,14 +72,6 @@
                 context.globus_identities.add(KeyedDict({ID : full_id}))
                 context.client[IDENTITIES].append(full_id)
 
-<<<<<<< HEAD
-        for token in other_tokens:
-            scope = token.get('scope')
-            if scope is not None:
-                self.add_to_wallet(context, scope, issuer, token)
-            if scope == "urn:globus:auth:scope:nexus.api.globus.org:groups":
-                group_token = token
-=======
         if other_tokens != None:
             for token in other_tokens:
                 self.add_to_wallet(context, issuer, token)
@@ -92,7 +84,6 @@
                 if group_token == None and self.token_has_scope(token, "urn:globus:auth:scope:nexus.api.globus.org:groups"):
                     group_token = token                        
                     
->>>>>>> 5e229787
         #web.debug("wallet: " + str(context.wallet))
         if group_token != None:
             accepted_roles = ['admin', 'manager', 'member']
