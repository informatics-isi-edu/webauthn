# 
# Copyright 2010-2012 University of Southern California
# 
# Licensed under the Apache License, Version 2.0 (the "License");
# you may not use this file except in compliance with the License.
# You may obtain a copy of the License at
# 
#    http://www.apache.org/licenses/LICENSE-2.0
# 
# Unless required by applicable law or agreed to in writing, software
# distributed under the License is distributed on an "AS IS" BASIS,
# WITHOUT WARRANTIES OR CONDITIONS OF ANY KIND, either express or implied.
# See the License for the specific language governing permissions and
# limitations under the License.
#
"""
Webauthn2 provider implementations using OAuth2 OpenID Connect. This class inherits from DatabaseConnection2

Provider-specific parameters inherited from DatabaseConnection2 module:

`database_type`
   : The database type (e.g., postgres).

`database_dsn`
   : The database source name (e.g., "host=localhost user=ermrest password=... dbname=ermrest").

`database_schema`
   : The schema name qualifier for provider tables within the database (text or None).

`database_max_retries`
   : The number of times to retry transient errors when running independent transactions (int).

Provider-specific parameters specific to OAuth2:

`oauth2_discovery_uri`
   : OpenID Connect Discovery 1.0 endpoint


`oauth2_redirect_uri`
   : The path (relative to the current host) that users are redirected to after providing consent/authorization

`oauth2_redirect_relative_uri`
   : (deprecated) The path (relative to the current service) that users are redirected to after providing consent/authorization

`oauth2_client_secret_file`
   : The file, obtained from an OAuth2 provider (e.g., google) during registration, containing shared secrets and other information.

"""

from providers import *
from webauthn2.util import *
from webauthn2.providers import database, webcookie

import web

import random
import urllib
import urllib2
import uuid
import urlparse
import web
import simplejson
import psycopg2
import oauth2client.client
import jwkest
from jwkest import jwk
from jwkest import jws
from oauth2client.crypt import AppIdentityError, CLOCK_SKEW_SECS, AUTH_TOKEN_LIFETIME_SECS, MAX_TOKEN_LIFETIME_SECS, PyCryptoVerifier
import time
import base64
from Crypto import Random
from Crypto.Hash.HMAC import HMAC
import Crypto.Hash.SHA256
import Crypto.Hash.SHA512
from Crypto.PublicKey import RSA
from Crypto.Signature import PKCS1_v1_5
import json
from datetime import datetime, timedelta
import pytz
import webauthn2.providers
import collections
import hashlib

config_built_ins = web.storage(
    # Items needed for methods inherited from database provider
    database_type= 'postgres',
    database_dsn= 'dbname=',
    database_schema= 'webauthn2',
    database_max_retries= 5,
    # OAuth-specific items
    oauth2_nonce_hard_timeout=3600,
    oauth2_nonce_cookie_name='oauth2_auth_nonce',
    # File with parameters, including the shared secret, shared between the client and the OAuth provider
    oauth2_client_secret_file=None,
    oauth2_discovery_uri=None,
    oauth2_redirect_relative_uri="/authn/session",
    oauth2_request_offline_access=False,
    oauth2_scope="openid email profile",
    oauth2_provider_sets_token_nonce=False
    )

class nonce_util(database.DatabaseConnection2):
    algorithm=Crypto.Hash.SHA256
    hash_key_table='oauth2_nonce'
    referrer_table='oauth2_nonce_referrer'
    default_referrer_timeout=3600

    def __init__(self, config):
        database.DatabaseConnection2.__init__(self, config)
        referrer_timeout = config.get('oauth2_referrer_timeout')
        if referrer_timeout == None or referrer_timeout < config.oauth2_nonce_hard_timeout:
            referrer_timeout = config.oauth2_nonce_hard_timeout

        self.config_params = {'hard_timeout' : config.oauth2_nonce_hard_timeout,
                              'soft_timeout' : config.oauth2_nonce_hard_timeout / 2,
                              'hash_key_table' : config.database_schema + '.' + self.hash_key_table,
                              'referrer_table' : config.database_schema + '.' + self.referrer_table,
                              'referrer_timeout' : referrer_timeout}
        self.keys=[]

    def get_keys(self, db):
        self.update_timeout(db)
        def db_body(db):
            return db.select(self.config_params['hash_key_table'], what="timeout, key", order="timeout desc")
        
        if db:
            textkeys = db_body(db)
        else:
            textkeys = self._db_wrapper(db_body)

        self.keys=[]
        for k in textkeys:
            self.keys.append((k.get('timeout'), self.texttokey(k.get('key'))))
        return self.keys

    def update_timeout(self, db, force=False):
        if not force:
            for k in self.keys:
                if datetime.now(pytz.timezone('UTC')) + timedelta(0, self.config_params['soft_timeout']) < k[0]:
                    return
        def db_body(db):
            db.query("delete from {referrer_table} where timeout < now()".format(referrer_table=self.config_params.get('referrer_table')))
            db.query("delete from %(hash_key_table)s where timeout < now()" % self.config_params)
            db.query("""
insert into %(hash_key_table)s (key, timeout)
  select $new_key, now() + interval '%(hard_timeout)d seconds'
  where not exists
    (select 1 from %(hash_key_table)s where timeout - now() > interval '%(soft_timeout)d seconds')
""" % self.config_params,
                     vars={'new_key' : self.keytotext(self.make_key())})

        if db:
            db_body(db)
        else:
            self._db_wrapper(db_body)

    def get_current_key(self, db):
        return self.get_keys(db)[0][1]

    def log_referrer(self, nonce, referrer, db):
        def db_body(db):
            db.query("insert into {referrer_table}(nonce, referrer, timeout) select {nonce}, {referrer}, now() + interval '{referrer_timeout} seconds'"\
                     .format(referrer_table=self.config_params.get('referrer_table'),
                             nonce=sql_literal(nonce),
                             referrer=sql_literal(referrer),
                             referrer_timeout=self.config_params.get('referrer_timeout')))
        if db:
            db_body(db)
        else:
            self._db_wrapper(db_body)

    def get_referrer(self, nonce):
        def db_body(db):
            return db.query("select referrer from {referrer_table} where nonce={nonce}".format(referrer_table=self.config_params.get('referrer_table'), nonce=sql_literal(nonce)))
        
        rows=self._db_wrapper(db_body)
        if len(rows) != 1:
            raise ValueError("Found referrer {x} rows for nonce {nonce}; expected 1".format(x=str(len(rows)), nonce=nonce))
        referrer = rows[0].get('referrer')
        if referrer == None:
            web.debug("null referrer for nonce {nonce}".format(nonce=nonce))
        return referrer

    @staticmethod
    def get_cookie_ts(cookie):
        return int(cookie.split('.')[0])

    @staticmethod
    def keytotext(key):
        return base64.b64encode(key)

    @staticmethod
    def texttokey(text):
        return base64.b64decode(text)

    def make_key(self):
        return Random.get_random_bytes(self.algorithm.digest_size)

    def time_ok(self, value):
        return time.time() - value < self.config_params['hard_timeout']

    def encode(self, msg, db):
        h = HMAC(self.get_current_key(db), msg, self.algorithm)
        return h.hexdigest()

    def hash_matches(self, msg, hashed, db):
        retval = self._check_hash_match(msg, hashed, db)
        if retval == False:
            self.update_timeout(db, True)
            retval = self._check_hash_match(msg, hashed, db)
        return retval

    def _check_hash_match(self, msg, hashed, db):
        for k in self.get_keys(db):
            h = HMAC(k[1], msg, self.algorithm)
            if h.hexdigest() == hashed:
                return True
        return False

class bearer_token_util():
    @staticmethod
    def token_from_request():
        if not 'env' in web.ctx:
            return None
        authz_header=web.ctx.env.get('HTTP_AUTHORIZATION')
        if authz_header == None:
            return None
        authz_header = authz_header.strip()
        if not authz_header.startswith('Bearer '):
            web.debug('"Authorization:" header does not start with "Bearer "')
            return None
        return authz_header[7:].lstrip()

__all__ = [
    'OAuth2SessionStateProvider',
    'OAuth2ClientProvider',
    'config_built_ins'
    ]

class OAuth2 (database.DatabaseConnection2):

    # this is the storage format version, not the software version
    major = 1
    minor = 0

    def __init__(self, config):
        database.DatabaseConnection2.__init__(self, config)

class OAuth2Login (ClientLogin):

    def __init__(self, provider):
        ClientLogin.__init__(self, provider)


    def login(self, manager, context, db, **kwargs):
        """
        Return "username" in the form iss:sub.

        It is expected that the caller will store the resulting username into context.client for reuse.
        
        """

        bearer_token = bearer_token_util.token_from_request()
        nonce_vals = dict()
        base_timestamp = datetime.now(pytz.timezone('UTC'))
        context.wallet = dict()        
        if bearer_token == None:
            self.authorization_code_flow(context, db)
        else:
            self.payload_from_bearer_token(bearer_token, context, db)

        # Get user directory data. Right now we're assuming the server will return json.
        # TODO: in theory the return value could be signed jwt
        userinfo_endpoint = self.provider.cfg.get('userinfo_endpoint')
        req = self.make_userinfo_request(self.provider.cfg.get('userinfo_endpoint'), self.payload.get('access_token'))
        f = self.open_url(req, "getting userinfo", False)
        self.userinfo=simplejson.load(f)
        self.validate_userinfo()
        f.close()
        if self.userinfo.get('active') != True or self.userinfo.get('iss') == None or self.userinfo.get('sub') == None:
            web.debug("Login failed, userinfo is not active, or iss or sub is missing: {u}".format(u=str(self.userinfo)))
            raise OAuth2UserinfoError("Login failed, userinfo is not active, or iss or sub is missing: {u}".format(u=str(self.userinfo)))
        username = str(self.userinfo.get('iss') + '/' + self.userinfo.get('sub'))
        context.user = dict()
        self.fill_context_from_userinfo(context, username, self.userinfo)

        # Update user table
        self.create_or_update_user(manager, context, username, self.id_token, self.userinfo, base_timestamp, self.payload, db)
        context.client = KeyedDict()
        for key in ClientLogin.standard_names:
            if context.user.get(key) != None:
                context.client[key] = context.user.get(key)
        context.client[IDENTITIES] = [context.client.get(ID)]
        self.provider.manage.update_last_login(manager, context, context.client[ID], db);
        return context.client      

    def authorization_code_flow(self, context, db):
        vals = web.input()

        # Check that this request came from the same user who initiated the oauth flow
        nonce_vals = {
            'auth_url_nonce' : vals.get('state'),
            'auth_cookie_nonce' : web.cookies().get(self.provider.nonce_cookie_name)
            }


        if nonce_vals['auth_url_nonce'] == None:
            raise OAuth2ProtocolError("No authn_nonce in initial redirect")

        if (nonce_vals['auth_cookie_nonce'] == None):
            raise OAuth2ProtocolError("No authn nonce cookie")

        # Has the cookie nonce expired?
        try:
            ts = nonce_util.get_cookie_ts(nonce_vals['auth_cookie_nonce'])
        except:
            raise OAuth2ProtocolError('bad nonce cookie')

        if not self.provider.nonce_state.time_ok(ts):
            raise OAuth2LoginTimeoutError('Login timed out')

        if not self.provider.nonce_state.hash_matches(nonce_vals['auth_cookie_nonce'], nonce_vals['auth_url_nonce'], db):
            raise OAuth2ProtocolError('nonce mismatch')

        # we'll write this to the db if all goes well
        redirect_full_payload=simplejson.dumps(vals, separators=(',', ':'))

        # Get id token
        token_args = {
            'code' : vals.get('code'),
            'client_id' : self.provider.cfg.get('client_id'),
            'client_secret' : self.provider.cfg.get('client_secret'),
            'redirect_uri' : web.ctx.home + web.ctx.path,
            'nonce' : nonce_vals['auth_url_nonce'],
            'grant_type' : 'authorization_code'}

        token_request = urllib2.Request(self.provider.cfg.get('token_endpoint'), urllib.urlencode(token_args))
        self.add_extra_token_request_headers(token_request)
        u = self.open_url(token_request, "getting token", True)
        if (u == None):
            raise OAuth2Exception("Error opening connection for token request")
        # Access token has been used, so from this point on, all exceptions should be ones
        # that will not cause db_wrapper to retry (because those retries will fail and generate
        # confusing exceptions / log messages).
        try:
            self.payload=simplejson.load(u)
        except ex:
            raise OAUth2Exception('Exception decoding token payload: http code {code}'.format(code=str(u.getcode())))
        u.close()
            
        token_payload=simplejson.dumps(self.payload, separators=(',', ':'))
        raw_id_token=self.payload.get('id_token')

        # Validate id token
        u=self.open_url(self.provider.cfg.get('jwks_uri'), "getting jwks info", False)
        raw_keys = jwk.KEYS()
        raw_keys.load_jwks(u.read())
        u.close()
        keys=[]
        for k in raw_keys:
            keys.append(k.key.exportKey())

        id_result=self.verify_signed_jwt_with_keys(raw_id_token, keys, self.provider.cfg.get('client_id'))
        self.id_token=id_result.get('body')
        id_header=id_result.get('header')
        if self.id_token.get('iss') == None or self.id_token.get('iss').strip() == '':
            raise OAuth2IDTokenError('No issuer in ID token')
        if self.id_token.get('sub') == None or self.id_token.get('sub').strip() == '':
            raise OAuth2IDTokenError('No subject in ID token')
        if self.provider.provider_sets_token_nonce and self.id_token.get('nonce') != nonce_vals.get('auth_url_nonce'):
            raise OAuth2IDTokenError('Bad nonce in ID token')

        # Validate access token
        self.validate_access_token(id_header.get('alg'), self.id_token.get('at_hash'), self.payload.get('access_token'))
        
    def payload_from_bearer_token(self, bearer_token, context, db):
        self.payload = {'access_token': bearer_token}
        self.id_token = None

    @staticmethod
<<<<<<< HEAD
    def add_to_wallet(context, scope, issuer, token):
        if context.wallet.get('oauth2') == None:
            context.wallet['oauth2'] = dict()
	my_wallet = context.wallet.get('oauth2')
        if my_wallet.get(issuer) == None:
            my_wallet[issuer] = []
	my_wallet[issuer].append(token)
=======
    def token_has_scope(token, scope):
        if token == None:
            return False
        scopes = token.get('scope')
        if scopes == None:
            return False
        return scope in scopes.split()
        
    @staticmethod
    def add_to_wallet(context, issuer, token):
        # If the wallet format is ever changed, the function get_wallet_entries in deriva-py will also need to be updated.
        if context.wallet.get('oauth2') == None:
            context.wallet['oauth2'] = dict()
        my_wallet = context.wallet.get('oauth2')
        if my_wallet.get(issuer) == None:
            my_wallet[issuer] = []
        my_wallet[issuer].append(token)
>>>>>>> 5e229787

    def add_extra_token_request_headers(self, token_request):
        pass

    def make_userinfo_request(self, userinfo_endpoint, access_token):
        return urllib2.Request(userinfo_endpoint, headers={'Authorization' : 'Bearer ' + access_token})

    def fill_context_from_userinfo(self, context, username, userinfo):
        context.user[ID] = username
        # try both openid connect userinfo claims and oauth token introspection claims
        val = userinfo.get('preferred_username')
        if val == None:
            val = userinfo.get('username')
        if val != None:
            context.user[DISPLAY_NAME] = val
        
        val = userinfo.get('name')
        if val != None:
            context.user[FULL_NAME] = val

        val = userinfo.get('email')
        if val != None:
            context.user[EMAIL] = val


    def create_or_update_user(self, manager, context, username, id_token, userinfo, base_timestamp, token_payload, db):
        context.user['id_token'] = simplejson.dumps(id_token, separators=(',', ':'))
        context.user['userinfo'] = simplejson.dumps(userinfo, separators=(',', ':'))
        context.user['access_token'] = token_payload.get('access_token')
        if token_payload.get('exp') != None:
            context.user['access_token_expiration'] = datetime.fromtimestamp(token_payload.get('exp'))
        else:
            context.user['access_token_expiration'] = base_timestamp + timedelta(seconds=int(token_payload.get('expires_in')))
        context.user['refresh_token'] = token_payload.get('refresh_token')
        if self.provider._client_exists(db, username):
            manager.clients.manage.update_noauthz(manager, context, username, db)
        else:
            manager.clients.manage.create_noauthz(manager, context, username, db)

    @staticmethod
    def open_url(req, text="opening url", repeatable=True):
        # This is called within db_wrapper, which will retry if it gets
        # a urllib2.HTTPError
        try:
            return urllib2.urlopen(req)
        except Exception, ev:
            if repeatable:
                web.debug("Got {t} exception {ev} while {text} (url {url}, headers {headers})".format(
                    t=str(type(ev)), ev=str(ev), text=str(text), url=str(req.get_full_url()), headers=str(req.header_items())))
                raise ev
            else:
                raise OAuth2ProtocolError("Error {text}: {ev} ({url})".format(text=text, ev=str(ev), url=req.get_full_url()))

    def validate_userinfo(self):
        # Check times

        if self.userinfo.get('nbf') != None and self.userinfo.get('nbf') > time.time():
            raise OAuth2UserinfoError("Access token is not yet valid")
        if self.userinfo.get('exp') != None:
            if self.userinfo.get('exp') < time.time():
                raise OAuth2UserinfoError("Access token has expired")            
            self.payload['exp'] = self.userinfo.get('exp')

        # Check issuer and (if applicable) audiende
        accepted_scopes = self.provider.cfg.get('oauth2_accepted_scopes')
        if self.userinfo.get('scope') != None:
            found_scopes = self.userinfo.get('scope').split()

        # First check for normal (user-involved) authorization flow. Userinfo will include the "openid" scope, and there
        # will be an id token. Compare the issuer, audience, and subject.
        if 'openid' in found_scopes and self.id_token != None:
            if self.userinfo.get('sub') != self.id_token.get('sub'):
                web.debug("Subject mismatch id/userinfo")                
                raise OAuth2UserinfoError("Subject mismatch id/userinfo")
            for key in ['iss', 'aud']:
                uval = self.userinfo.get(key)
                ival = self.id_token.get(key)
                if not (uval == ival or (isinstance(uval, list) and ival in uval)):
                    web.debug("id/userinfo mismatch for " + key)
                    web.debug("userinfo[{key}] = {u}, id[{key}] = {i}".format(key=key, u=str(self.userinfo.get(key)), i=str(self.id_token.get(key))))
                    raise OAuth2UserinfoError("id/userinfo mismatch for " + key)
            return

        # If we got an access token without getting the authorization flow, check to see that the scope is one we're
        # configured to accept and that the issuer is who we expect
        for a in accepted_scopes:
            if a.get('scope') in found_scopes:
                if a.get("issuer") == self.userinfo.get('iss'):
                    return
        web.debug("Bad scope or issuer for OAuth2 bearer token")
        raise OAuth2UserinfoError("Bad scope or issuer for OAuth2 bearer token")
            

    @classmethod
    def validate_access_token(cls, alg, expected_hash, access_token):
        if alg == None:
            raise OAuth2ProtocolError("No hash algorithm specified")
        hash = cls.do_left_hash(access_token, alg, base64.urlsafe_b64encode)

        if hash == None:
            raise OAuth2Exception("Hash failed, alg = '" + alg + "', token is '" + access_token + "'")
        if hash != expected_hash:
            hash = cls.do_left_hash(access_token, alg, jwkest.b64e)
            if hash != expected_hash:
                raise OAuth2Exception("Bad hash value in access token, alg = '" + alg + "', hash = '" + str(hash) + "', expected = '" + str(expected_hash) + "'")

    @classmethod
    def do_left_hash(cls, input, alg, base64_func):
        hash_funcs = { 'HS256' : [16, jwk.sha256_digest],
                       'hs256' : [16, jwk.sha256_digest],
                       'RS256' : [16, jwk.sha256_digest],
                       'rs256' : [16, jwk.sha256_digest],
                       'HS384' : [24, jwk.sha384_digest],
                       'hs384' : [24, jwk.sha384_digest],
                       'RS384' : [24, jwk.sha384_digest],
                       'rs384' : [24, jwk.sha384_digest],
                       'HS512' : [32, jwk.sha512_digest],
                       'hs512' : [32, jwk.sha512_digest],
                       'RS512' : [32, jwk.sha512_digest],
                       'rs512' : [32, jwk.sha512_digest]
                       }

        hash_info = hash_funcs.get(alg)
        if hash_info == None:
            raise OAuth2ProtocolError("unknown hash algorithm: " + alg)

        hash_size, hash_func = hash_info
        return jwkest.as_unicode(base64_func(hash_func(input)[:hash_size]))



    @classmethod
    def verify_signed_jwt_with_keys(cls, jwt, keys, audience):
      """Verify a JWT against public keys.
    
      See http://self-issued.info/docs/draft-jones-json-web-token.html.
    
      Args:
        jwt: string, A JWT.
    
      Returns:
        dict, The deserialized JSON payload in the JWT.
    
      Raises:
        AppIdentityError if any checks are failed.
      """
      segments = jwt.split('.')
    
      if len(segments) != 3:
        raise AppIdentityError('Wrong number of segments in token: %s' % jwt)
      signed = '%s.%s' % (segments[0], segments[1])
    
      header = simplejson.loads(cls.urlsafe_b64decode(segments[0]))

      signature = cls.urlsafe_b64decode(segments[2])
    
      # Parse token.
      json_body = cls.urlsafe_b64decode(segments[1])
      try:
        parsed = json.loads(json_body)
      except:
        raise AppIdentityError('Can\'t parse token: %s' % json_body)
    
      # Check signature.
      verified = False
      for pem in keys:
        verified = cls.verify_signature(header.get('alg'), pem, signed, signature)
        if verified:
            break
      if not verified:
        raise AppIdentityError('Invalid token signature: %s' % jwt)
    
      # Check creation timestamp.
      iat = parsed.get('iat')
      if iat is None:
        raise AppIdentityError('No iat field in token: %s' % json_body)
      earliest = iat - CLOCK_SKEW_SECS
    
      # Check expiration timestamp.
      now = long(time.time())
      exp = parsed.get('exp')
      if exp is None:
        raise AppIdentityError('No exp field in token: %s' % json_body)

      latest = exp + CLOCK_SKEW_SECS
    
      if now < earliest:
        raise AppIdentityError('Token used too early, %d < %d: %s' %
                               (now, earliest, json_body))
      if now > latest:
        raise AppIdentityError('Token used too late, %d > %d: %s' %
                               (now, latest, json_body))
    
      # Check audience.
      if audience is not None:
        aud = parsed.get('aud')
        if aud is None:
          raise AppIdentityError('No aud field in token: %s' % json_body)
        if aud != audience:
          raise AppIdentityError('Wrong recipient, %s != %s: %s' %
                                 (aud, audience, json_body))
    
      return {'header' : header, 'body' : parsed}

    @staticmethod
    def urlsafe_b64decode(text):
        padded = bytes(text) + b'=' * (4 - len(text) % 4)
        return base64.urlsafe_b64decode(padded)

          
    def accepts_login_get(self):
        return True

    def login_keywords(self, optional=False):
        return set()

    @staticmethod
    def verify_signature(alg_name, pem, signed, signature):
        hash_algs = {'RS256' : Crypto.Hash.SHA256,
                     'RS512' : Crypto.Hash.SHA512
                     }
        hash_alg = hash_algs.get(alg_name)
        if hash_alg == None:
            raise AppIdentityError("Unknown signature algorithm: " + alg_name)
        hash = hash_alg.new(signed)
        return PKCS1_v1_5.new(RSA.importKey(pem)).verify(hash, signature)

    def request_has_relevant_auth_headers(self):
        return bearer_token_util.token_from_request() is not None
    


class OAuth2PreauthProvider (PreauthProvider):
    key = 'oauth2'

    def __init__(self, config):
        PreauthProvider.__init__(self, config)
        self.nonce_state = nonce_util(config)
        self.nonce_cookie_name = config.oauth2_nonce_cookie_name
        self.cfg=OAuth2Config(config)

        auth_url=urlparse.urlsplit(self.cfg.get('authorization_endpoint'))
        self.authentication_uri_base = [auth_url.scheme, auth_url.netloc, auth_url.path]
        self.authentication_uri_args = {
            "client_id" : self.cfg.get("client_id"),
            "response_type" : "code",
            "response_mode" : "form_post",
            "scope" : config.oauth2_scope
        }
        if config.oauth2_request_offline_access == True:
            self.authentication_uri_args["access_type"] = "offline"

    def preauth_info(self, manager, context, db):
        """
        Present any required pre-authentication information (e.g., a web form with options).
        """
        content_type = negotiated_content_type(
            ['application/json', 'text/html'],
            'application/json'
            )

        if self.cfg.get("oauth2_preauth_html_compatibility_mode") == True and content_type == 'text/html':
            self.preauth_initiate(manager, context, db, True)
        else:
            return {
                    AUTHENTICATION_TYPE : self.key,
                    COOKIE : self.nonce_cookie_name,
                    REDIRECT_URL : self.preauth_initiate(manager, context, db, False)}

    def preauth_initiate(self, manager, context, db, do_redirect):
        """
        Initiate a login (redirect to OAuth2 provider)
        """
        self.authentication_uri_args["redirect_uri"] = self.make_uri(self.cfg.get('oauth2_redirect_uri'))
        if self.authentication_uri_args["redirect_uri"] == None:
            self.authentication_uri_args["redirect_uri"] = self.make_relative_uri(str(self.cfg.get('oauth2_redirect_relative_uri')))
        session = self.make_session(db)
        self.nonce_state.log_referrer(session.get('auth_url_nonce'), web.input().get('referrer'), db)
        web.setcookie(self.nonce_cookie_name, session.get('auth_cookie_nonce'), secure=True, path="/")
        auth_request_args = self.make_auth_request_args(session)
        if do_redirect :
            raise web.seeother(self.make_redirect_uri(auth_request_args))
        else:
            return self.make_redirect_uri(auth_request_args)

    def make_uri(self, base):
        if base == None:
            return None
        return "{prot}://{host}{path}".format(prot=web.ctx.protocol, host=web.ctx.host, path=base)

    def preauth_referrer(self):
        """
        Get the original referring URL (stored in the auth_nonce cookie)
        """
        auth_url_nonce = web.input().get('state')
        if auth_url_nonce == None:
            return None
        else:
            return self.nonce_state.get_referrer(auth_url_nonce)
        
    def make_relative_uri(self, relative_uri):
        return web.ctx.home + relative_uri

    def make_auth_request_args(self, session):
        auth_request_args=dict()
        for key in self.authentication_uri_args.keys():
            auth_request_args[key] = self.authentication_uri_args.get(key)
        auth_request_args['state'] = session['auth_url_nonce']
        return auth_request_args

    def make_session(self, db):
        session=dict()
        for key in self.authentication_uri_args.keys():
            session[key] = self.authentication_uri_args.get(key)
        session['session_id'] = str(uuid.uuid4())
        session['auth_cookie_nonce'] = self.generate_nonce()
        session['auth_url_nonce'] = self.nonce_state.encode(session['auth_cookie_nonce'], db)
        return session

    @staticmethod
    def generate_nonce():
      nonce = str(int(time.time())) + '.' + base64.urlsafe_b64encode(Random.get_random_bytes(30)) + '.'
      return nonce

    def make_redirect_uriargs(self, args):
        return urllib.urlencode(args)

    def make_redirect_uri(self, args):
        components = self.authentication_uri_base + [self.make_redirect_uriargs(args), None]
        return urlparse.urlunsplit(components)

class OAuth2ClientManage(database.DatabaseClientManage):
    def __init__(self, provider):
        database.DatabaseClientManage.__init__(self, provider)

    def _create_noauthz_extras(self, manager, context, clientname, db):
        return self.__extracols(manager, context, clientname, db)

    def _get_noauthz_updatecols(self, manager, context, clientname, db):
        return self.__extracols(manager, context, clientname, db, False)

    def __extracols(self, manager, context, clientname, db, quote=True):
        """
        Generate extra (column, value) pairs for INSERT or UPDATE of user record

        """
        ec = []
        for k in context.user.keys():
            if k != ID and context.user.get(k) != None:
                if quote:
                    ec.append((k, sql_literal(context.user.get(k))))
                else:
                    ec.append((k, context.user.get(k)))
        return ec

    def create_noauthz(self, manager, context, clientname, db=None):
        def db_body(db):
            if self.provider._client_exists(db, clientname):
                return

            extras = self._create_noauthz_extras(manager, context, clientname, db)
            extracols = [ extra[0] for extra in extras ]
            extravals = [ extra[1] for extra in extras ]
            results = db.query("""
            INSERT INTO %(utable)s (%(idcol)s %(extracols)s) VALUES ( %(uname)s %(extravals)s );
"""
                               % dict(utable=self.provider._table(self.provider.client_storage_name),
                                      idcol=sql_identifier(ID),
                                      uname=sql_literal(context.user.get(ID)),
                                      extracols=','.join(extracols and [ '' ] + extracols),
                                      extravals=','.join(extravals and [ '' ] + extravals))
                               )

        if db:
            return db_body(db)
        else:
            return self.provider._db_wrapper(db_body)



class OAuth2Passwd(ClientPasswd):
    def create_noauthz(self, manager, context, clientname, password=None, oldpasswd=None, db=None):
        raise NotImplementedError("Local passwords are not used with OAuth")

    def delete_noauthz(self, manager, context, clientname, db=None):
        raise NotImplementedError("Local passwords are not used with OAuth")
    
    def create(self, manager, context, clientname, password=None, oldpasswd=None, db=None):
        raise NotImplementedError("Local passwords are not used with OAuth")

    def delete(self, manager, context, clientname, oldpasswd=None, db=None):
        raise NotImplementedError("Local passwords are not used with OAuth")

class OAuth2SessionStateProvider(database.DatabaseSessionStateProvider):
    key="oauth2"
    xref_storage_name = 'session_oauth_key'

    def __init__(self, config):
        database.DatabaseSessionStateProvider.__init__(self, config)
        self.cfg = OAuth2Config(config)
        self.oauth_context = dict()
        self.nonce_cookie_name = config.oauth2_nonce_cookie_name
        self.extra_columns = [('wallet', 'json')]

    def _new_session_extras(self, manager, context, db):
        if hasattr(context, "wallet"):
            return [('wallet', simplejson.dumps(context.wallet, separators=(',', ':')))]
        else:
            return []

    def set_oauth_context_val(self, key, value):
        self.oauth_context[key] = value

    def set_oauth_context_val(self, key):
        return self.oauth_context.get(key)

    def deploy_minor_upgrade(self, old_minor, db):
        if self.major == 2 and old_minor == 0:
            self._add_extra_columns(db)
        return True

    def terminate(self, manager, context, db=None, preferred_final_url=None):
        database.DatabaseSessionStateProvider.terminate(self, manager, context, db, preferred_final_url)
        web.setcookie(self.nonce_cookie_name, "", expires=-1)

class OAuth2ClientProvider (database.DatabaseClientProvider):

    key = 'oauth2'
    client_storage_name = 'user'
    extra_client_columns = [(DISPLAY_NAME, 'text'),
                            (FULL_NAME, 'text'),
                            (EMAIL, 'text'),
                            ('id_token', 'json'),
                            ('userinfo', 'json'),
                            ('access_token', 'text'),
                            ('access_token_expiration', 'timestamptz'),
                            ('refresh_token', 'text')]  # list of (columnname, typestring) pairs
    summary_storage_name = 'usersummary'
    
    # data storage format version
    major = 2
    minor = 0

    def __init__(self, config, 
                 Login=OAuth2Login,
                 Search=database.DatabaseClientSearch,
                 Manage=OAuth2ClientManage,
                 Passwd=None):
        ClientProvider.__init__(self, config)
        database.DatabaseConnection2.__init__(self, config)
        self.login = Login(self)
        self.search = Search(self)
        self.manage = Manage(self)
        if Passwd:
            self.passwd = Passwd(self)
        self.nonce_state = nonce_util(config)
        self.cfg = OAuth2Config(config)
        self.nonce_cookie_name = config.oauth2_nonce_cookie_name
        self.provider_sets_token_nonce = config.oauth2_provider_sets_token_nonce

    def deploy_views(self, db):
        if self._table_exists(db, self.summary_storage_name):
            db.query('DROP VIEW %s' % self._table(self.summary_storage_name))

        db.query("""
CREATE VIEW %(summary)s AS
  SELECT *
  FROM %(utable)s u ;
;
"""
                 % dict(utable=self._table(self.client_storage_name),
                        summary=self._table(self.summary_storage_name))
                 )


    def deploy(self, db=None):
        """
        Deploy initial provider state.

        """
        def db_body(db):
            database.DatabaseClientProvider.deploy(self)
            tables_added = False

            if not self._table_exists(db, nonce_util.hash_key_table):
                tables_added = True
                db.query("""
CREATE TABLE %(ntable)s (
  key text,
  timeout timestamptz
);
"""
                         % dict(ntable=self._table(nonce_util.hash_key_table))
                         )


            if not self._table_exists(db, nonce_util.referrer_table):
                tables_added = True
                db.query("""
CREATE TABLE %(rtable)s (
  nonce text primary key,
  referrer text,
  timeout timestamptz
);
"""
                         % dict(rtable=self._table(nonce_util.referrer_table))
                         )

            self.deploy_guard(db, '_client')

            if tables_added:
                self.deploy_views(db)

        if db:
            return db_body(db)
        else:
            return self._db_wrapper(db_body)  


class OAuth2Config(collections.MutableMapping):
    def __init__(self, config):
        self.dictionaries = [self.load_client_secret_data(config),
                             self.load_discovery_data(config),
                             config]

    def load_client_secret_data(self, config):
        if config.oauth2_client_secret_file == None:
            raise OAuth2ConfigurationError("No oauth2_client_secret_file configured")
        f = open(config.oauth2_client_secret_file)
        csd = simplejson.load(f).get('web')
        f.close()
        return csd

    def load_discovery_data(self, config):
        if config.oauth2_discovery_uri == None:
            discovery_data = dict()
        else:
            f = urllib2.urlopen(config.oauth2_discovery_uri)
            discovery_data = simplejson.load(f)
            f.close()
        return discovery_data

    def __getitem__(self, key):
        for d in self.dictionaries:
            if d.has_key(key):
                return d.get(key)
        return None

    def __setitem__(self, key, value):
        return self.override_data.__setitem__(key, value)

    def __delitem__(self, key):
        found_one = False
        for d in self.dictionaries:
            if d.has_key(key):
                found_one = True
                d.__delitem__(key)
        if found_one == False:
            raise KeyError(key)
        return None

    def keys(self):
        klist = []
        for d in self.dictionaries:
            for k in d.keys():
                if not klist.__contains__(k):
                    klist.append(k)
        return klist

    def __iter__(self):
        raise NotImplementedError

    def __len__(self):
        return len(self.keys())


class OAuth2SessionIdProvider (webcookie.WebcookieSessionIdProvider, database.DatabaseConnection2):
    """
    OAuth2SessionIdProvider implements session IDs based on HTTP cookies or OAuth2 Authorization headers

    """
    
    key = 'oauth2'

    def __init__(self, config):
        database.DatabaseConnection2.__init__(self, config)
        webcookie.WebcookieSessionIdProvider.__init__(self, config)
    
    def get_request_sessionids(self, manager, context, db=None):
        # Use md5 because apr library (used by webauthn apache module) doesn't support sha256
        bearer_token = bearer_token_util.token_from_request()
        if bearer_token != None:
            m = hashlib.md5()
            m.update(bearer_token)
            return(["oauth2-hash:{hash}".format(hash=m.hexdigest())])
            
        return webcookie.WebcookieSessionIdProvider.get_request_sessionids(self, manager, context, db)

    def create_unique_sessionids(self, manager, context, db=None):
        context.session.keys = self.get_request_sessionids(manager, context, db)
        if context.session.keys == None or len(context.session.keys) == 0:
            webcookie.WebcookieSessionIdProvider.create_unique_sessionids(self, manager, context, db)
    

class OAuth2Exception(ValueError):
    pass

class OAuth2SessionGenerationFailed(OAuth2Exception):
    pass

class OAuth2ProtocolError(OAuth2Exception):
    pass

class OAuth2UserinfoError(OAuth2Exception):
    pass

class OAuth2LoginTimeoutError(OAuth2ProtocolError):
    pass

class OAuth2ConfigurationError(OAuth2Exception):
    pass

class OAuth2IdTokenError(OAuth2ProtocolError):
    pass<|MERGE_RESOLUTION|>--- conflicted
+++ resolved
@@ -378,15 +378,6 @@
         self.id_token = None
 
     @staticmethod
-<<<<<<< HEAD
-    def add_to_wallet(context, scope, issuer, token):
-        if context.wallet.get('oauth2') == None:
-            context.wallet['oauth2'] = dict()
-	my_wallet = context.wallet.get('oauth2')
-        if my_wallet.get(issuer) == None:
-            my_wallet[issuer] = []
-	my_wallet[issuer].append(token)
-=======
     def token_has_scope(token, scope):
         if token == None:
             return False
@@ -404,7 +395,6 @@
         if my_wallet.get(issuer) == None:
             my_wallet[issuer] = []
         my_wallet[issuer].append(token)
->>>>>>> 5e229787
 
     def add_extra_token_request_headers(self, token_request):
         pass
